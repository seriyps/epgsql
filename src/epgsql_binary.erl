%%% Copyright (C) 2008 - Will Glozer.  All rights reserved.

-module(epgsql_binary).

-export([new_codec/1,
         update_type_cache/2,
         type2oid/2, oid2type/2,
         encode/3, decode/3, supports/1]).

-record(codec, {
    type2oid = [],
    oid2type = []
}).

-include("epgsql_binary.hrl").

-define(datetime, (get(datetime_mod))).

-define(INET, 2).
-define(INET6, 3).
-define(IP_SIZE, 4).
-define(IP6_SIZE, 16).
-define(MAX_IP_MASK, 32).
-define(MAX_IP6_MASK, 128).

new_codec([]) -> #codec{}.

update_type_cache(TypeInfos, Codec) ->
    Type2Oid = lists:flatmap(
        fun({NameBin, ElementOid, ArrayOid}) ->
            Name = erlang:binary_to_atom(NameBin, utf8),
            [{Name, ElementOid}, {{array, Name}, ArrayOid}]
        end,
        TypeInfos),
    Oid2Type = [{Oid, Type} || {Type, Oid} <- Type2Oid],
    Codec#codec{type2oid = Type2Oid, oid2type = Oid2Type}.

oid2type(Oid, #codec{oid2type = Oid2Type}) ->
    case epgsql_types:oid2type(Oid) of
        {unknown_oid, _} ->
            proplists:get_value(Oid, Oid2Type, {unknown_oid, Oid});
        Type -> Type
    end.

type2oid(Type, #codec{type2oid = Type2Oid}) ->
    case epgsql_types:type2oid(Type) of
        {unknown_type, _} ->
            proplists:get_value(Type, Type2Oid, {unknown_type, Type});
        Oid -> Oid
    end.

encode(_Any, null, _)                       -> <<-1:?int32>>;
encode(bool, true, _)                       -> <<1:?int32, 1:1/big-signed-unit:8>>;
encode(bool, false, _)                      -> <<1:?int32, 0:1/big-signed-unit:8>>;
encode(int2, N, _)                          -> <<2:?int32, N:1/big-signed-unit:16>>;
encode(int4, N, _)                          -> <<4:?int32, N:1/big-signed-unit:32>>;
encode(int8, N, _)                          -> <<8:?int32, N:1/big-signed-unit:64>>;
encode(float4, N, _)                        -> <<4:?int32, N:1/big-float-unit:32>>;
encode(float8, N, _)                        -> <<8:?int32, N:1/big-float-unit:64>>;
encode(bpchar, C, _) when is_integer(C)     -> <<1:?int32, C:1/big-unsigned-unit:8>>;
encode(bpchar, B, _) when is_binary(B)      -> <<(byte_size(B)):?int32, B/binary>>;
encode(time = Type, B, _)                   -> ?datetime:encode(Type, B);
encode(timetz = Type, B, _)                 -> ?datetime:encode(Type, B);
encode(date = Type, B, _)                   -> ?datetime:encode(Type, B);
encode(timestamp = Type, B, _)              -> ?datetime:encode(Type, B);
encode(timestamptz = Type, B, _)            -> ?datetime:encode(Type, B);
encode(interval = Type, B, _)               -> ?datetime:encode(Type, B);
encode(bytea, B, _) when is_binary(B)       -> <<(byte_size(B)):?int32, B/binary>>;
encode(text, B, _) when is_binary(B)        -> <<(byte_size(B)):?int32, B/binary>>;
encode(varchar, B, _) when is_binary(B)     -> <<(byte_size(B)):?int32, B/binary>>;
encode(uuid, B, _) when is_binary(B)        -> encode_uuid(B);
encode({array, char}, L, Codec) when is_list(L) -> encode_array(bpchar, type2oid(bpchar, Codec), L, Codec);
encode({array, Type}, L, Codec) when is_list(L) -> encode_array(Type, type2oid(Type, Codec), L, Codec);
encode(hstore, {L}, _) when is_list(L)      -> encode_hstore(L);
<<<<<<< HEAD
encode(point, {X,Y}, _)                     -> encode_point({X,Y});
encode(geometry, Data, _)                   -> encode_geometry(Data);
=======
encode(cidr, B, Codec)                      -> encode(bytea, encode_net(B), Codec);
encode(inet, B, Codec)                      -> encode(bytea, encode_net(B), Codec);
>>>>>>> 6c7e9848
encode(Type, L, Codec) when is_list(L)      -> encode(Type, list_to_binary(L), Codec);
encode(_Type, _Value, _)                    -> {error, unsupported}.

decode(bool, <<1:1/big-signed-unit:8>>, _)     -> true;
decode(bool, <<0:1/big-signed-unit:8>>, _)     -> false;
decode(bpchar, <<C:1/big-unsigned-unit:8>>, _) -> C;
decode(int2, <<N:1/big-signed-unit:16>>, _)    -> N;
decode(int4, <<N:1/big-signed-unit:32>>, _)    -> N;
decode(int8, <<N:1/big-signed-unit:64>>, _)    -> N;
decode(float4, <<N:1/big-float-unit:32>>, _)   -> N;
decode(float8, <<N:1/big-float-unit:64>>, _)   -> N;
decode(record, <<_:?int32, Rest/binary>>, Codec) -> list_to_tuple(decode_record(Rest, [], Codec));
decode(time = Type, B, _)                      -> ?datetime:decode(Type, B);
decode(timetz = Type, B, _)                    -> ?datetime:decode(Type, B);
decode(date = Type, B, _)                      -> ?datetime:decode(Type, B);
decode(timestamp = Type, B, _)                 -> ?datetime:decode(Type, B);
decode(timestamptz = Type, B, _)               -> ?datetime:decode(Type, B);
decode(interval = Type, B, _)                  -> ?datetime:decode(Type, B);
decode(uuid, B, _)                             -> decode_uuid(B);
decode(hstore, Hstore, _)                      -> decode_hstore(Hstore);
decode(inet, B, _)                             -> decode_net(B);
decode(cidr, B, _)                             -> decode_net(B);
decode({array, _Type}, B, Codec)               -> decode_array(B, Codec);
decode(point, B, _)                            -> decode_point(B);
decode(geometry, B, _)                         -> ewkb:decode_geometry(B);
decode(_Other, Bin, _)                         -> Bin.

encode_array(Type, Oid, A, Codec) ->
    {Data, {NDims, Lengths}} = encode_array(Type, A, 0, [], Codec),
    Lens = [<<N:?int32, 1:?int32>> || N <- lists:reverse(Lengths)],
    Hdr  = <<NDims:?int32, 0:?int32, Oid:?int32>>,
    Bin  = iolist_to_binary([Hdr, Lens, Data]),
    <<(byte_size(Bin)):?int32, Bin/binary>>.

encode_array(_Type, [], NDims, Lengths, _Codec) ->
    {<<>>, {NDims, Lengths}};
encode_array(Type, [H | _] = Array, NDims, Lengths, Codec) when not is_list(H) ->
    F = fun(E, Len) -> {encode(Type, E, Codec), Len + 1} end,
    {Data, Len} = lists:mapfoldl(F, 0, Array),
    {Data, {NDims + 1, [Len | Lengths]}};
encode_array(uuid, [_H | _] = Array, NDims, Lengths, Codec) ->
    F = fun(E, Len) -> {encode(uuid, E, Codec), Len + 1} end,
    {Data, Len} = lists:mapfoldl(F, 0, Array),
    {Data, {NDims + 1, [Len | Lengths]}};
encode_array(Type, Array, NDims, Lengths, Codec) ->
    Lengths2 = [length(Array) | Lengths],
    F = fun(A2, {_NDims, _Lengths}) -> encode_array(Type, A2, NDims, Lengths2, Codec) end,
    {Data, {NDims2, Lengths3}} = lists:mapfoldl(F, {NDims, Lengths2}, Array),
    {Data, {NDims2 + 1, Lengths3}}.

encode_uuid(U) when is_binary(U) ->
    encode_uuid(binary_to_list(U));
encode_uuid(U) ->
    Hex = [H || H <- U, H =/= $-],
    {ok, [Int], _} = io_lib:fread("~16u", Hex),
    <<16:?int32,Int:128>>.

encode_hstore(HstoreEntries) ->
    Body = << <<(encode_hstore_entry(Entry))/binary>> || Entry <- HstoreEntries >>,
    <<(byte_size(Body) + 4):?int32, (length(HstoreEntries)):?int32, Body/binary>>.

encode_hstore_entry({Key, Value}) ->
    <<(encode_hstore_key(Key))/binary, (encode_hstore_value(Value))/binary>>.

encode_hstore_key(Key) -> encode_hstore_string(Key).

encode_hstore_value(null) -> <<-1:?int32>>;
encode_hstore_value(Val) -> encode_hstore_string(Val).

encode_hstore_string(Str) when is_list(Str) -> encode_hstore_string(list_to_binary(Str));
encode_hstore_string(Str) when is_atom(Str) -> encode_hstore_string(atom_to_binary(Str, utf8));
encode_hstore_string(Str) when is_integer(Str) ->
    encode_hstore_string(erlang:integer_to_binary(Str));
encode_hstore_string(Str) when is_float(Str) ->
    encode_hstore_string(iolist_to_binary(io_lib:format("~w", [Str])));
encode_hstore_string(Str) when is_binary(Str) -> <<(byte_size(Str)):?int32, Str/binary>>.

encode_net({{_, _, _, _} = IP, Mask}) ->
    Bin = list_to_binary(tuple_to_list(IP)),
    <<?INET, Mask, 1, ?IP_SIZE, Bin/binary>>;
encode_net({{_, _, _, _, _, _, _, _} = IP, Mask}) ->
    Bin = << <<X:16>> || X <- tuple_to_list(IP) >>,
    <<?INET6, Mask, 1, ?IP6_SIZE, Bin/binary>>;
encode_net({_, _, _, _} = IP) ->
    Bin = list_to_binary(tuple_to_list(IP)),
    <<?INET, ?MAX_IP_MASK, 0, ?IP_SIZE, Bin/binary>>;
encode_net({_, _, _, _, _, _, _, _} = IP) ->
    Bin = << <<X:16>> || X <- tuple_to_list(IP) >>,
    <<?INET6, ?MAX_IP6_MASK, 0, ?IP6_SIZE, Bin/binary>>.

decode_array(<<NDims:?int32, _HasNull:?int32, Oid:?int32, Rest/binary>>, Codec) ->
    {Dims, Data} = erlang:split_binary(Rest, NDims * 2 * 4),
    Lengths = [Len || <<Len:?int32, _LBound:?int32>> <= Dims],
    Type = oid2type(Oid, Codec),
    {Array, <<>>} = decode_array(Data, Type, Lengths, Codec),
    Array.

decode_array(Data, _Type, [], _Codec)  ->
    {[], Data};
decode_array(Data, Type, [Len], Codec) ->
    decode_elements(Data, Type, [], Len, Codec);
decode_array(Data, Type, [Len | T], Codec) ->
    F = fun(_N, Rest) -> decode_array(Rest, Type, T, Codec) end,
    lists:mapfoldl(F, Data, lists:seq(1, Len)).

decode_elements(Rest, _Type, Acc, 0, _Codec) ->
    {lists:reverse(Acc), Rest};
decode_elements(<<-1:?int32, Rest/binary>>, Type, Acc, N, Codec) ->
    decode_elements(Rest, Type, [null | Acc], N - 1, Codec);
decode_elements(<<Len:?int32, Value:Len/binary, Rest/binary>>, Type, Acc, N, Codec) ->
    Value2 = decode(Type, Value, Codec),
    decode_elements(Rest, Type, [Value2 | Acc], N - 1, Codec).

decode_record(<<>>, Acc, _Codec) ->
    lists:reverse(Acc);
decode_record(<<_Type:?int32, -1:?int32, Rest/binary>>, Acc, Codec) ->
    decode_record(Rest, [null | Acc], Codec);
decode_record(<<Type:?int32, Len:?int32, Value:Len/binary, Rest/binary>>, Acc, Codec) ->
    Value2 = decode(oid2type(Type, Codec), Value, Codec),
    decode_record(Rest, [Value2 | Acc], Codec).

decode_uuid(<<U0:32, U1:16, U2:16, U3:16, U4:48>>) ->
    Format = "~8.16.0b-~4.16.0b-~4.16.0b-~4.16.0b-~12.16.0b",
    iolist_to_binary(io_lib:format(Format, [U0, U1, U2, U3, U4])).

decode_hstore(<<NumElements:?int32, Elements/binary>>) ->
    {decode_hstore1(NumElements, Elements, [])}.

decode_hstore1(0, _Elements, Acc) -> Acc;
decode_hstore1(N, <<KeyLen:?int32, Key:KeyLen/binary, -1:?int32, Rest/binary>>, Acc) ->
    decode_hstore1(N - 1, Rest, [{Key, null} | Acc]);
decode_hstore1(N, <<KeyLen:?int32, Key:KeyLen/binary, ValLen:?int32, Value:ValLen/binary, Rest/binary>>, Acc) ->
    decode_hstore1(N - 1, Rest, [{Key, Value} | Acc]).

<<<<<<< HEAD
encode_point({X, Y}) when is_number(X), is_number(Y) ->
    <<X:1/big-float-unit:64, Y:1/big-float-unit:64>>.

decode_point(<<X:1/big-float-unit:64, Y:1/big-float-unit:64>>) ->
    {X, Y}.

encode_geometry(Data) ->
    Bin = ewkb:encode_geometry(Data),
    Size = byte_size(Bin),
    <<Size:?int32, Bin/binary>>.

supports(geometry) -> true;
supports(point)   -> true;
=======
decode_net(<<?INET, Mask, 1, ?IP_SIZE, Bin/binary>>) ->
    {list_to_tuple(binary_to_list(Bin)), Mask};
decode_net(<<?INET6, Mask, 1, ?IP6_SIZE, Bin/binary>>) ->
    {list_to_tuple([X || <<X:16>> <= Bin]), Mask};
decode_net(<<?INET, ?MAX_IP_MASK, 0, ?IP_SIZE, Bin/binary>>) ->
    list_to_tuple(binary_to_list(Bin));
decode_net(<<?INET6, ?MAX_IP6_MASK, 0, ?IP6_SIZE, Bin/binary>>) ->
    list_to_tuple([X || <<X:16>> <= Bin]).

>>>>>>> 6c7e9848
supports(bool)    -> true;
supports(bpchar)  -> true;
supports(int2)    -> true;
supports(int4)    -> true;
supports(int8)    -> true;
supports(float4)  -> true;
supports(float8)  -> true;
supports(bytea)   -> true;
supports(text)    -> true;
supports(varchar) -> true;
supports(record)  -> true;
supports(date)    -> true;
supports(time)    -> true;
supports(timetz)  -> true;
supports(timestamp)   -> true;
supports(timestamptz) -> true;
supports(interval)    -> true;
supports(uuid)        -> true;
supports(hstore)      -> true;
supports(cidr)        -> true;
supports(inet)        -> true;
supports({array, bool})   -> true;
supports({array, int2})   -> true;
supports({array, int4})   -> true;
supports({array, int8})   -> true;
supports({array, float4}) -> true;
supports({array, float8}) -> true;
supports({array, char})   -> true;
supports({array, text})   -> true;
supports({array, date})   -> true;
supports({array, time})   -> true;
supports({array, timetz}) -> true;
supports({array, timestamp})     -> true;
supports({array, timestamptz})   -> true;
supports({array, interval})      -> true;
supports({array, hstore})        -> true;
supports({array, varchar}) -> true;
supports({array, uuid})   -> true;
supports({array, cidr})   -> true;
supports({array, inet})   -> true;
supports(_Type)       -> false.<|MERGE_RESOLUTION|>--- conflicted
+++ resolved
@@ -72,13 +72,10 @@
 encode({array, char}, L, Codec) when is_list(L) -> encode_array(bpchar, type2oid(bpchar, Codec), L, Codec);
 encode({array, Type}, L, Codec) when is_list(L) -> encode_array(Type, type2oid(Type, Codec), L, Codec);
 encode(hstore, {L}, _) when is_list(L)      -> encode_hstore(L);
-<<<<<<< HEAD
 encode(point, {X,Y}, _)                     -> encode_point({X,Y});
 encode(geometry, Data, _)                   -> encode_geometry(Data);
-=======
 encode(cidr, B, Codec)                      -> encode(bytea, encode_net(B), Codec);
 encode(inet, B, Codec)                      -> encode(bytea, encode_net(B), Codec);
->>>>>>> 6c7e9848
 encode(Type, L, Codec) when is_list(L)      -> encode(Type, list_to_binary(L), Codec);
 encode(_Type, _Value, _)                    -> {error, unsupported}.
 
@@ -213,7 +210,6 @@
 decode_hstore1(N, <<KeyLen:?int32, Key:KeyLen/binary, ValLen:?int32, Value:ValLen/binary, Rest/binary>>, Acc) ->
     decode_hstore1(N - 1, Rest, [{Key, Value} | Acc]).
 
-<<<<<<< HEAD
 encode_point({X, Y}) when is_number(X), is_number(Y) ->
     <<X:1/big-float-unit:64, Y:1/big-float-unit:64>>.
 
@@ -225,9 +221,6 @@
     Size = byte_size(Bin),
     <<Size:?int32, Bin/binary>>.
 
-supports(geometry) -> true;
-supports(point)   -> true;
-=======
 decode_net(<<?INET, Mask, 1, ?IP_SIZE, Bin/binary>>) ->
     {list_to_tuple(binary_to_list(Bin)), Mask};
 decode_net(<<?INET6, Mask, 1, ?IP6_SIZE, Bin/binary>>) ->
@@ -237,7 +230,6 @@
 decode_net(<<?INET6, ?MAX_IP6_MASK, 0, ?IP6_SIZE, Bin/binary>>) ->
     list_to_tuple([X || <<X:16>> <= Bin]).
 
->>>>>>> 6c7e9848
 supports(bool)    -> true;
 supports(bpchar)  -> true;
 supports(int2)    -> true;
@@ -259,6 +251,8 @@
 supports(hstore)      -> true;
 supports(cidr)        -> true;
 supports(inet)        -> true;
+supports(geometry)    -> true;
+supports(point)       -> true;
 supports({array, bool})   -> true;
 supports({array, int2})   -> true;
 supports({array, int4})   -> true;
