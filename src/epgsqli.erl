%%% Copyright (C) 2011 - Anton Lebedevich.  All rights reserved.

-module(epgsqli).

-export([start_link/0,
         connect/1, connect/2, connect/3, connect/4, connect/5,
         close/1,
         get_parameter/2,
         set_notice_receiver/2,
         get_cmd_status/1,
         squery/2,
         equery/2, equery/3,
         prepared_query/3,
         parse/2, parse/3, parse/4,
         describe/2, describe/3,
         bind/3, bind/4,
         execute/2, execute/3, execute/4,
         execute_batch/2,
         close/2, close/3,
         sync/1,
         cancel/1]).

-include("epgsql.hrl").

%% -- client interface --

start_link() ->
    epgsql_sock:start_link().

connect(Opts) ->
    Settings = epgsql:to_proplist(Opts),
    Host = proplists:get_value(host, Settings, "localhost"),
    Username = proplists:get_value(username, Settings, os:getenv("USER")),
    Password = proplists:get_value(password, Settings, ""),
    connect(Host, Username, Password, Settings).

connect(Host, Opts) ->
    connect(Host, os:getenv("USER"), "", Opts).

connect(Host, Username, Opts) ->
    connect(Host, Username, "", Opts).

connect(Host, Username, Password, Opts) ->
    {ok, C} = epgsql_sock:start_link(),
    connect(C, Host, Username, Password, Opts).

-spec connect(epgsql:connection(), inet:ip_address() | inet:hostname(),
              string(), string(), [epgsql:connect_option()]) -> reference().
connect(C, Host, Username, Password, Opts) ->
    Opts1 = epgsql:to_proplist(Opts),
    epgsqla:complete_connect(
      C, incremental(C, epgsql_cmd_connect, {Host, Username, Password, Opts1}), Opts1).

-spec close(epgsql:connection()) -> ok.
close(C) ->
    epgsql_sock:close(C).

-spec get_parameter(epgsql:connection(), binary()) -> binary() | undefined.
get_parameter(C, Name) ->
    epgsql_sock:get_parameter(C, Name).

-spec set_notice_receiver(epgsql:connection(), undefined | pid() | atom()) ->
                                 {ok, Previous :: pid() | atom()}.
set_notice_receiver(C, PidOrName) ->
    epgsql_sock:set_notice_receiver(C, PidOrName).

-spec get_cmd_status(epgsql:connection()) -> {ok, Status} when
          Status :: undefined | atom() | {atom(), integer()}.
get_cmd_status(C) ->
    epgsql_sock:get_cmd_status(C).

-spec squery(epgsql:connection(), epgsql:sql_query()) -> reference().
squery(C, Sql) ->
    incremental(C, epgsql_cmd_squery, Sql).

-spec equery(epgsql:connection(), #statement{}) -> reference().
equery(C, Statement) ->
    equery(C, Statement, []).

-spec equery(epgsql:connection(), epgsql:statement(), [epgsql:typed_param()]) -> reference().
equery(C, Statement, TypedParameters) ->
    incremental(C, epgsql_cmd_equery, {Statement, TypedParameters}).

-spec prepared_query(epgsql:connection(), epgsql:statement(), [epgsql:typed_param()]) -> reference().
prepared_query(C, Statement, TypedParameters) ->
    incremental(C, epgsql_cmd_prepared_query, {Statement, TypedParameters}).

-spec parse(epgsql:connection(), epgsql:sql_query()) -> reference().
parse(C, Sql) ->
    parse(C, "", Sql, []).

-spec parse(epgsql:connection(), epgsql:sql_query(), [epgsql_type()]) -> reference().
parse(C, Sql, Types) ->
    parse(C, "", Sql, Types).

<<<<<<< HEAD
-spec parse(epgsql:connection(), iolist(), epgsql:sql_query(), [epgsql_type()]) -> reference().
=======
-spec parse(epgsql:connection(), iolist(), string(), [epgsql:epgsql_type()]) -> reference().
>>>>>>> 3cde84bf
parse(C, Name, Sql, Types) ->
    incremental(C, epgsql_cmd_parse, {Name, Sql, Types}).

bind(C, Statement, Parameters) ->
    bind(C, Statement, "", Parameters).

-spec bind(epgsql:connection(), epgsql:statement(), string(), [epgsql:bind_param()]) -> reference().
bind(C, Statement, PortalName, Parameters) ->
    incremental(C, epgsql_cmd_bind, {Statement, PortalName, Parameters}).

execute(C, S) ->
    execute(C, S, "", 0).

execute(C, S, N) ->
    execute(C, S, "", N).

-spec execute(epgsql:connection(), epgsql:statement(), string(), non_neg_integer()) -> reference().
execute(C, Statement, PortalName, MaxRows) ->
    incremental(C, epgsql_cmd_execute, {Statement, PortalName, MaxRows}).

-spec execute_batch(epgsql:connection(), [{epgsql:statement(), [epgsql:bind_param()]}]) -> reference().
execute_batch(C, Batch) ->
    incremental(C, epgsql_cmd_batch, Batch).

describe(C, #statement{name = Name}) ->
    describe(C, statement, Name).

describe(C, statement, Name) ->
    incremental(C, epgsql_cmd_describe_statement, Name);

describe(C, portal, Name) ->
    incremental(C, epgsql_cmd_describe_portal, Name).

close(C, #statement{name = Name}) ->
    close(C, statement, Name).

close(C, Type, Name) ->
    incremental(C, epgsql_cmd_close, {Type, Name}).

sync(C) ->
    incremental(C, epgsql_cmd_sync, []).

-spec cancel(epgsql:connection()) -> ok.
cancel(C) ->
    epgsql_sock:cancel(C).


%% -- internal functions --

incremental(C, Command, Args) ->
    epgsql_sock:async_command(C, incremental, Command, Args).<|MERGE_RESOLUTION|>--- conflicted
+++ resolved
@@ -89,15 +89,11 @@
 parse(C, Sql) ->
     parse(C, "", Sql, []).
 
--spec parse(epgsql:connection(), epgsql:sql_query(), [epgsql_type()]) -> reference().
+-spec parse(epgsql:connection(), epgsql:sql_query(), [epgsql:epgsql_type()]) -> reference().
 parse(C, Sql, Types) ->
     parse(C, "", Sql, Types).
 
-<<<<<<< HEAD
--spec parse(epgsql:connection(), iolist(), epgsql:sql_query(), [epgsql_type()]) -> reference().
-=======
--spec parse(epgsql:connection(), iolist(), string(), [epgsql:epgsql_type()]) -> reference().
->>>>>>> 3cde84bf
+-spec parse(epgsql:connection(), iolist(), epgsql:sql_query(), [epgsql:epgsql_type()]) -> reference().
 parse(C, Name, Sql, Types) ->
     incremental(C, epgsql_cmd_parse, {Name, Sql, Types}).
 
