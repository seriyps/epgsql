%%% Copyright (C) 2009 - Will Glozer.  All rights reserved.
%%% Copyright (C) 2011 - Anton Lebedevich.  All rights reserved.

-module(pgsql_sock).

-behavior(gen_server).

-export([start_link/0,
         close/1,
         get_parameter/2,
         cancel/1]).

-export([handle_call/3, handle_cast/2, handle_info/2]).
-export([init/1, code_change/3, terminate/2]).

%% state callbacks
-export([auth/2, initializing/2, on_message/2]).

-include("pgsql.hrl").
-include("pgsql_binary.hrl").

%% Commands defined as per this page:
%% http://www.postgresql.org/docs/9.2/static/protocol-message-formats.html

%% Commands
-define(BIND, $B).
-define(CLOSE, $C).
-define(DESCRIBE, $D).
-define(EXECUTE, $E).
-define(FLUSH, $H).
-define(PASSWORD, $p).
-define(PARSE, $P).
-define(SIMPLEQUERY, $Q).
-define(AUTHENTICATION_REQUEST, $R).
-define(SYNC, $S).

%% Parameters

-define(PREPARED_STATEMENT, $S).
-define(PORTAL, $P).

%% Responses

-define(PARSE_COMPLETE, $1).
-define(BIND_COMPLETE, $2).
-define(CLOSE_COMPLETE, $3).
-define(NOTIFICATION, $A).
-define(COMMAND_COMPLETE, $C).
-define(DATA_ROW, $D).
-define(EMPTY_QUERY, $I).
-define(CANCELLATION_KEY, $K).
-define(NO_DATA, $n).
-define(NOTICE, $N).
-define(PORTAL_SUSPENDED, $s).
-define(PARAMETER_STATUS, $S).
-define(PARAMETER_DESCRIPTION, $t).
-define(ROW_DESCRIPTION, $T).
-define(READY_FOR_QUERY, $Z).

-record(state, {mod,
                sock,
                data = <<>>,
                backend,
                handler,
                codec,
                queue = queue:new(),
                async,
                parameters = [],
                types = [],
                columns = [],
                rows = [],
                results = [],
                batch = [],
                sync_required,
                txstatus}).

%% -- client interface --

start_link() ->
    gen_server:start_link(?MODULE, [], []).

close(C) when is_pid(C) ->
    catch gen_server:cast(C, stop),
    ok.

get_parameter(C, Name) ->
    gen_server:call(C, {get_parameter, to_binary(Name)}, infinity).

cancel(S) ->
    gen_server:cast(S, cancel).

%% -- gen_server implementation --

init([]) ->
    {ok, #state{}}.

handle_call({update_type_cache, TypeInfos}, _From, #state{codec = Codec} = State) ->
    Codec2 = pgsql_binary:update_type_cache(TypeInfos, Codec),
    {reply, ok, State#state{codec = Codec2}};

handle_call({get_parameter, Name}, _From, State) ->
    case lists:keysearch(Name, 1, State#state.parameters) of
        {value, {Name, Value}} -> Value;
        false                  -> Value = undefined
    end,
    {reply, {ok, Value}, State};

handle_call(Command, From, State) ->
    #state{queue = Q} = State,
    Req = {{call, From}, Command},
    command(Command, State#state{queue = queue:in(Req, Q)}).

handle_cast({{Method, From, Ref}, Command} = Req, State)
  when ((Method == cast) or (Method == incremental)),
       is_pid(From),
       is_reference(Ref)  ->
    #state{queue = Q} = State,
    command(Command, State#state{queue = queue:in(Req, Q)});

handle_cast(stop, State) ->
    {stop, normal, flush_queue(State, {error, closed})};

handle_cast(cancel, State = #state{backend = {Pid, Key}}) ->
    {ok, {Addr, Port}} = inet:peername(State#state.sock),
    SockOpts = [{active, false}, {packet, raw}, binary],
    %% TODO timeout
    {ok, Sock} = gen_tcp:connect(Addr, Port, SockOpts),
    Msg = <<16:?int32, 80877102:?int32, Pid:?int32, Key:?int32>>,
    ok = gen_tcp:send(Sock, Msg),
    gen_tcp:close(Sock),
    {noreply, State}.

handle_info({Closed, Sock}, #state{sock = Sock} = State)
  when Closed == tcp_closed; Closed == ssl_closed ->
    {stop, sock_closed, flush_queue(State, {error, sock_closed})};

handle_info({Error, Sock, Reason}, #state{sock = Sock} = State)
  when Error == tcp_error; Error == ssl_error ->
    Why = {sock_error, Reason},
    {stop, Why, flush_queue(State, {error, Why})};

handle_info({inet_reply, _, ok}, State) ->
    {noreply, State};

handle_info({inet_reply, _, Status}, State) ->
    {stop, Status, flush_queue(State, {error, Status})};

handle_info({_, Sock, Data2}, #state{data = Data, sock = Sock} = State) ->
    loop(State#state{data = <<Data/binary, Data2/binary>>}).

terminate(_Reason, _State) ->
    %% TODO send termination msg, close socket ??
    ok.

code_change(_OldVsn, State, _Extra) ->
    {ok, State}.

%% -- internal functions --

command(Command, State = #state{sync_required = true})
  when Command /= sync ->
    {noreply, finish(State, {error, sync_required})};

command({connect, Host, Username, Password, Opts}, State) ->
    Timeout = proplists:get_value(timeout, Opts, 5000),
    Port = proplists:get_value(port, Opts, 5432),
    SockOpts = [{active, false}, {packet, raw}, binary, {nodelay, true}],
<<<<<<< HEAD
    {ok, Sock} = gen_tcp:connect(Host, Port, SockOpts, Timeout),

    %% Increase the buffer size.  Following the recommendation in the inet man page:
    %%
    %%    It is recommended to have val(buffer) >=
    %%    max(val(sndbuf),val(recbuf)).

    {ok, [{recbuf, RecBufSize}, {sndbuf, SndBufSize}]} =
        inet:getopts(Sock, [recbuf, sndbuf]),
    inet:setopts(Sock, [{buffer, max(RecBufSize, SndBufSize)}]),

    State2 = case proplists:get_value(ssl, Opts) of
                 T when T == true; T == required ->
                     start_ssl(Sock, T, Opts, State);
                 _ ->
                     State#state{mod  = gen_tcp, sock = Sock}
             end,

    Opts2 = ["user", 0, Username, 0],
    case proplists:get_value(database, Opts, undefined) of
        undefined -> Opts3 = Opts2;
        Database  -> Opts3 = [Opts2 | ["database", 0, Database, 0]]
    end,
    send(State2, [<<196608:?int32>>, Opts3, 0]),
    Async   = proplists:get_value(async, Opts, undefined),
    setopts(State2, [{active, true}]),
    put(username, Username),
    put(password, Password),
    {noreply,
     State2#state{handler = auth,
                  async = Async}};
=======
    case gen_tcp:connect(Host, Port, SockOpts, Timeout) of
        {ok, Sock} ->
            State2 = case proplists:get_value(ssl, Opts) of
                         T when T == true; T == required ->
                             start_ssl(Sock, T, Opts, State);
                         _ ->
                             State#state{mod  = gen_tcp, sock = Sock}
                     end,

            Opts2 = ["user", 0, Username, 0],
            case proplists:get_value(database, Opts, undefined) of
                undefined -> Opts3 = Opts2;
                Database  -> Opts3 = [Opts2 | ["database", 0, Database, 0]]
            end,
            send(State2, [<<196608:?int32>>, Opts3, 0]),
            Async = proplists:get_value(async, Opts, undefined),
            setopts(State2, [{active, true}]),
            put(username, Username),
            put(password, Password),
            {noreply,
             State2#state{handler = auth,
                          async = Async}};
        {error, _} = Error ->
            {stop, normal, finish(State, Error)}
    end;
>>>>>>> 8537b948

command({squery, Sql}, State) ->
    send(State, ?SIMPLEQUERY, [Sql, 0]),
    {noreply, State};

%% TODO add fast_equery command that doesn't need parsed statement,
%% uses default (text) column format,
%% sends Describe after Bind to get RowDescription
command({equery, Statement, Parameters}, #state{codec = Codec} = State) ->
    #statement{name = StatementName, columns = Columns} = Statement,
    Bin1 = pgsql_wire:encode_parameters(Parameters, Codec),
    Bin2 = pgsql_wire:encode_formats(Columns),
    send(State, ?BIND, ["", 0, StatementName, 0, Bin1, Bin2]),
    send(State, ?EXECUTE, ["", 0, <<0:?int32>>]),
    send(State, ?CLOSE, [?PREPARED_STATEMENT, StatementName, 0]),
    send(State, ?SYNC, []),
    {noreply, State};

command({parse, Name, Sql, Types}, State) ->
    Bin = pgsql_wire:encode_types(Types, State#state.codec),
    send(State, ?PARSE, [Name, 0, Sql, 0, Bin]),
    send(State, ?DESCRIBE, [?PREPARED_STATEMENT, Name, 0]),
    send(State, ?FLUSH, []),
    {noreply, State};

command({bind, Statement, PortalName, Parameters}, #state{codec = Codec} = State) ->
    #statement{name = StatementName, columns = Columns, types = Types} = Statement,
    Typed_Parameters = lists:zip(Types, Parameters),
    Bin1 = pgsql_wire:encode_parameters(Typed_Parameters, Codec),
    Bin2 = pgsql_wire:encode_formats(Columns),
    send(State, ?BIND, [PortalName, 0, StatementName, 0, Bin1, Bin2]),
    send(State, ?FLUSH, []),
    {noreply, State};

command({execute, _Statement, PortalName, MaxRows}, State) ->
    send(State, ?EXECUTE, [PortalName, 0, <<MaxRows:?int32>>]),
    send(State, ?FLUSH, []),
    {noreply, State};

command({execute_batch, Batch}, State) ->
    #state{mod = Mod, sock = Sock, codec = Codec} = State,
    BindExecute =
        lists:map(
          fun({Statement, Parameters}) ->
                  #statement{name = StatementName,
                             columns = Columns,
                             types = Types} = Statement,
                  Typed_Parameters = lists:zip(Types, Parameters),
                  Bin1 = pgsql_wire:encode_parameters(Typed_Parameters, Codec),
                  Bin2 = pgsql_wire:encode_formats(Columns),
                  [pgsql_wire:encode(?BIND, [0, StatementName, 0,
                                             Bin1, Bin2]),
                   pgsql_wire:encode(?EXECUTE, [0, <<0:?int32>>])]
          end,
          Batch),
    Sync = pgsql_wire:encode(?SYNC, []),
    do_send(Mod, Sock, [BindExecute, Sync]),
    {noreply, State};

command({describe_statement, Name}, State) ->
    send(State, ?DESCRIBE, [?PREPARED_STATEMENT, Name, 0]),
    send(State, ?FLUSH, []),
    {noreply, State};

command({describe_portal, Name}, State) ->
    send(State, ?DESCRIBE, [?PORTAL, Name, 0]),
    send(State, ?FLUSH, []),
    {noreply, State};

command({close, Type, Name}, State) ->
    case Type of
        statement -> Type2 = ?PREPARED_STATEMENT;
        portal    -> Type2 = ?PORTAL
    end,
    send(State, ?CLOSE, [Type2, Name, 0]),
    send(State, ?FLUSH, []),
    {noreply, State};

command(sync, State) ->
    send(State, ?SYNC, []),
    {noreply, State#state{sync_required = false}}.

start_ssl(S, Flag, Opts, State) ->
    ok = gen_tcp:send(S, <<8:?int32, 80877103:?int32>>),
    Timeout = proplists:get_value(timeout, Opts, 5000),
    {ok, <<Code>>} = gen_tcp:recv(S, 1, Timeout),
    case Code of
        $S  ->
            case ssl:connect(S, Opts, Timeout) of
                {ok, S2}        -> State#state{mod = ssl, sock = S2};
                {error, Reason} -> exit({ssl_negotiation_failed, Reason})
            end;
        $N ->
            case Flag of
                true     -> State;
                required -> exit(ssl_not_available)
            end
    end.

setopts(#state{mod = Mod, sock = Sock}, Opts) ->
    case Mod of
        gen_tcp -> inet:setopts(Sock, Opts);
        ssl     -> ssl:setopts(Sock, Opts)
    end.

send(#state{mod = Mod, sock = Sock}, Data) ->
    do_send(Mod, Sock, pgsql_wire:encode(Data)).

send(#state{mod = Mod, sock = Sock}, Type, Data) ->
    do_send(Mod, Sock, pgsql_wire:encode(Type, Data)).

do_send(gen_tcp, Sock, Bin) ->
    try erlang:port_command(Sock, Bin) of
        true ->
            ok
    catch
        error:_Error ->
            {error,einval}
    end;

do_send(Mod, Sock, Bin) ->
    Mod:send(Sock, Bin).

loop(#state{data = Data, handler = Handler} = State) ->
    case pgsql_wire:decode_message(Data) of
        {Message, Tail} ->
            case ?MODULE:Handler(Message, State#state{data = Tail}) of
                {noreply, State2} ->
                    loop(State2);
                R = {stop, _Reason2, _State2} ->
                    R
            end;
        _ ->
            {noreply, State}
    end.

finish(State, Result) ->
    finish(State, Result, Result).

finish(State = #state{queue = Q}, Notice, Result) ->
    case queue:get(Q) of
        {{cast, From, Ref}, _} ->
            From ! {self(), Ref, Result};
        {{incremental, From, Ref}, _} ->
            From ! {self(), Ref, Notice};
        {{call, From}, _} ->
            gen_server:reply(From, Result)
    end,
    State#state{queue = queue:drop(Q),
                types = [],
                columns = [],
                rows = [],
                results = [],
                batch = []}.

add_result(State, Notice, Result) ->
    #state{queue = Q, results = Results, batch = Batch} = State,
    Results2 = case queue:get(Q) of
                   {{incremental, From, Ref}, _} ->
                       From ! {self(), Ref, Notice},
                       Results;
                   _ ->
                       [Result | Results]
               end,
    Batch2 = case Batch of
                 [] -> [];
                 _ -> tl(Batch)
             end,
    State#state{types = [],
                columns = [],
                rows = [],
                results = Results2,
                batch = Batch2}.

add_row(State = #state{queue = Q, rows = Rows}, Data) ->
    Rows2 = case queue:get(Q) of
                {{incremental, From, Ref}, _} ->
                    From ! {self(), Ref, {data, Data}},
                    Rows;
                _ ->
                    [Data | Rows]
            end,
    State#state{rows = Rows2}.

notify(State = #state{queue = Q}, Notice) ->
    case queue:get(Q) of
        {{incremental, From, Ref}, _} ->
            From ! {self(), Ref, Notice};
        _ ->
            ignore
    end,
    State.

notify_async(State = #state{async = Pid}, Msg) ->
    case is_pid(Pid) of
        true  -> Pid ! {pgsql, self(), Msg};
        false -> false
    end,
    State.

command_tag(#state{queue = Q}) ->
    {_, Req} = queue:get(Q),
    if is_tuple(Req) ->
            element(1, Req);
       is_atom(Req) ->
            Req
    end.

get_columns(State) ->
    #state{queue = Q, columns = Columns, batch = Batch} = State,
    case queue:get(Q) of
        {_, {equery, #statement{columns = C}, _}} ->
            C;
        {_, {execute, #statement{columns = C}, _, _}} ->
            C;
        {_, {squery, _}} ->
            Columns;
        {_, {execute_batch, _}} ->
            [{#statement{columns = C}, _} | _] = Batch,
            C
    end.

make_statement(State) ->
    #state{queue = Q, types = Types, columns = Columns} = State,
    Name = case queue:get(Q) of
               {_, {parse, N, _, _}} -> N;
               {_, {describe_statement, N}} -> N
           end,
    #statement{name = Name, types = Types, columns = Columns}.

sync_required(#state{queue = Q} = State) ->
    case queue:is_empty(Q) of
        false ->
            case command_tag(State) of
                sync ->
                    State;
                _ ->
                    sync_required(finish(State, {error, sync_required}))
            end;
        true ->
            State#state{sync_required = true}
    end.

flush_queue(#state{queue = Q} = State, Error) ->
    case queue:is_empty(Q) of
        false ->
            flush_queue(finish(State, Error), Error);
        true -> State
    end.

to_binary(B) when is_binary(B) -> B;
to_binary(L) when is_list(L)   -> list_to_binary(L).

hex(Bin) ->
    HChar = fun(N) when N < 10 -> $0 + N;
               (N) when N < 16 -> $W + N
            end,
    <<<<(HChar(H)), (HChar(L))>> || <<H:4, L:4>> <= Bin>>.

%% -- backend message handling --

%% AuthenticationOk
auth({?AUTHENTICATION_REQUEST, <<0:?int32>>}, State) ->
    {noreply, State#state{handler = initializing}};

%% AuthenticationCleartextPassword
auth({?AUTHENTICATION_REQUEST, <<3:?int32>>}, State) ->
    send(State, ?PASSWORD, [get(password), 0]),
    {noreply, State};

%% AuthenticationMD5Password
auth({?AUTHENTICATION_REQUEST, <<5:?int32, Salt:4/binary>>}, State) ->
    Digest1 = hex(erlang:md5([get(password), get(username)])),
    Str = ["md5", hex(erlang:md5([Digest1, Salt])), 0],
    send(State, ?PASSWORD, Str),
    {noreply, State};

auth({?AUTHENTICATION_REQUEST, <<M:?int32, _/binary>>}, State) ->
    case M of
        2 -> Method = kerberosV5;
        4 -> Method = crypt;
        6 -> Method = scm;
        7 -> Method = gss;
        8 -> Method = sspi;
        _ -> Method = unknown
    end,
    State2 = finish(State, {error, {unsupported_auth_method, Method}}),
    {stop, normal, State2};

%% ErrorResponse
auth({error, E}, State) ->
    case E#error.code of
        <<"28000">> -> Why = invalid_authorization_specification;
        <<"28P01">> -> Why = invalid_password;
        Any         -> Why = Any
    end,
    {stop, normal, finish(State, {error, Why})};

auth(Other, State) ->
    on_message(Other, State).

%% BackendKeyData
initializing({?CANCELLATION_KEY, <<Pid:?int32, Key:?int32>>}, State) ->
    {noreply, State#state{backend = {Pid, Key}}};

%% ReadyForQuery
initializing({?READY_FOR_QUERY, <<Status:8>>}, State) ->
    #state{parameters = Parameters} = State,
    erase(username),
    erase(password),
    %% TODO decode dates to now() format
    case lists:keysearch(<<"integer_datetimes">>, 1, Parameters) of
        {value, {_, <<"on">>}}  -> put(datetime_mod, pgsql_idatetime);
        {value, {_, <<"off">>}} -> put(datetime_mod, pgsql_fdatetime)
    end,
    State2 = finish(State#state{handler = on_message,
                               txstatus = Status,
                               codec = pgsql_binary:new_codec([])},
                   connected),
    {noreply, State2};

initializing({error, _} = Error, State) ->
    {stop, normal, finish(State, Error)};

initializing(Other, State) ->
    on_message(Other, State).

%% ParseComplete
on_message({?PARSE_COMPLETE, <<>>}, State) ->
    {noreply, State};

%% ParameterDescription
on_message({?PARAMETER_DESCRIPTION, <<_Count:?int16, Bin/binary>>}, State) ->
    Types = [pgsql_binary:oid2type(Oid, State#state.codec) || <<Oid:?int32>> <= Bin],
    State2 = notify(State#state{types = Types}, {types, Types}),
    {noreply, State2};

%% RowDescription
on_message({?ROW_DESCRIPTION, <<Count:?int16, Bin/binary>>}, State) ->
    Columns = pgsql_wire:decode_columns(Count, Bin, State#state.codec),
    Columns2 =
        case command_tag(State) of
            C when C == describe_portal; C == squery ->
                Columns;
            C when C == parse; C == describe_statement ->
                [Col#column{format = pgsql_wire:format(Col#column.type)}
                 || Col <- Columns]
        end,
    State2 = State#state{columns = Columns2},
    Message = {columns, Columns2},
    State3 = case command_tag(State2) of
                 squery ->
                     notify(State2, Message);
                 T when T == parse; T == describe_statement ->
                     finish(State2, Message, {ok, make_statement(State2)});
                 describe_portal ->
                     finish(State2, Message, {ok, Columns})
             end,
    {noreply, State3};

%% NoData
on_message({?NO_DATA, <<>>}, State) ->
    State2 = case command_tag(State) of
                 C when C == parse; C == describe_statement ->
                     finish(State, no_data, {ok, make_statement(State)});
                 describe_portal ->
                     finish(State, no_data, {ok, []})
             end,
    {noreply, State2};

%% BindComplete
on_message({?BIND_COMPLETE, <<>>}, State) ->
    State2 = case command_tag(State) of
                 equery ->
                     %% TODO send Describe as a part of equery, needs text format support
                     notify(State, {columns, get_columns(State)});
                 bind ->
                     finish(State, ok);
                 execute_batch ->
                     Batch =
                         case State#state.batch of
                             [] ->
                                 {_, {_, B}} = queue:get(State#state.queue),
                                 B;
                             B -> B
                         end,
                     State#state{batch = Batch}
             end,
    {noreply, State2};

%% CloseComplete
on_message({?CLOSE_COMPLETE, <<>>}, State) ->
    State2 = case command_tag(State) of
                 equery ->
                     State;
                 close ->
                     finish(State, ok)
             end,
    {noreply, State2};

%% DataRow
on_message({?DATA_ROW, <<_Count:?int16, Bin/binary>>}, State) ->
    Data = pgsql_wire:decode_data(get_columns(State), Bin, State#state.codec),
    {noreply, add_row(State, Data)};

%% PortalSuspended
on_message({?PORTAL_SUSPENDED, <<>>}, State) ->
    State2 = finish(State,
                   suspended,
                   {partial, lists:reverse(State#state.rows)}),
    {noreply, State2};

%% CommandComplete
on_message({?COMMAND_COMPLETE, Bin}, State) ->
    Complete = pgsql_wire:decode_complete(Bin),
    Command = command_tag(State),
    Notice = {complete, Complete},
    Rows = lists:reverse(State#state.rows),
    State2 = case {Command, Complete, Rows} of
                 {execute, {_, Count}, []} ->
                     finish(State, Notice, {ok, Count});
                 {execute, {_, Count}, _} ->
                     finish(State, Notice, {ok, Count, Rows});
                 {execute, _, _} ->
                     finish(State, Notice, {ok, Rows});
                 {execute_batch, {_, Count}, []} ->
                     add_result(State, Notice, {ok, Count});
                 {execute_batch, {_, Count}, _} ->
                     add_result(State, Notice, {ok, Count, Rows});
                 {execute_batch, _, _} ->
                     add_result(State, Notice, {ok, Rows});
                 {C, {_, Count}, []} when C == squery; C == equery ->
                     add_result(State, Notice, {ok, Count});
                 {C, {_, Count}, _} when C == squery; C == equery ->
                     add_result(State, Notice, {ok, Count, get_columns(State), Rows});
                 {C, _, _} when C == squery; C == equery ->
                     add_result(State, Notice, {ok, get_columns(State), Rows})
             end,
    {noreply, State2};

%% EmptyQueryResponse
on_message({?EMPTY_QUERY, _Bin}, State) ->
    Notice = {complete, empty},
    State2 = case command_tag(State) of
                 execute ->
                     finish(State, Notice, {ok, [], []});
                 C when C == squery; C == equery ->
                     add_result(State, Notice, {ok, [], []})
             end,
    {noreply, State2};

%% ReadyForQuery
on_message({?READY_FOR_QUERY, <<Status:8>>}, State) ->
    State2 = case command_tag(State) of
                 squery ->
                     case State#state.results of
                         [Result] ->
                             finish(State, done, Result);
                         Results ->
                             finish(State, done, lists:reverse(Results))
                     end;
                 execute_batch ->
                     finish(State, done, lists:reverse(State#state.results));
                 equery ->
                     case State#state.results of
                         [Result] ->
                             finish(State, done, Result);
                         [] ->
                             finish(State, done)
                     end;
                 sync ->
                     finish(State, ok)
             end,
    {noreply, State2#state{txstatus = Status}};

on_message(Error = {error, _}, State) ->
    State2 = case command_tag(State) of
                 C when C == squery; C == equery; C == execute_batch ->
                     add_result(State, Error, Error);
                 _ ->
                     sync_required(finish(State, Error))
             end,
    {noreply, State2};

%% NoticeResponse
on_message({?NOTICE, Data}, State) ->
    State2 = notify_async(State, {notice, pgsql_wire:decode_error(Data)}),
    {noreply, State2};

%% ParameterStatus
on_message({?PARAMETER_STATUS, Data}, State) ->
    [Name, Value] = pgsql_wire:decode_strings(Data),
    Parameters2 = lists:keystore(Name, 1, State#state.parameters,
                                 {Name, Value}),
    {noreply, State#state{parameters = Parameters2}};

%% NotificationResponse
on_message({?NOTIFICATION, <<Pid:?int32, Strings/binary>>}, State) ->
    case pgsql_wire:decode_strings(Strings) of
        [Channel, Payload] -> ok;
        [Channel]          -> Payload = <<>>
    end,
    State2 = notify_async(State, {notification, Channel, Pid, Payload}),
    {noreply, State2}.<|MERGE_RESOLUTION|>--- conflicted
+++ resolved
@@ -165,41 +165,18 @@
     Timeout = proplists:get_value(timeout, Opts, 5000),
     Port = proplists:get_value(port, Opts, 5432),
     SockOpts = [{active, false}, {packet, raw}, binary, {nodelay, true}],
-<<<<<<< HEAD
-    {ok, Sock} = gen_tcp:connect(Host, Port, SockOpts, Timeout),
-
-    %% Increase the buffer size.  Following the recommendation in the inet man page:
-    %%
-    %%    It is recommended to have val(buffer) >=
-    %%    max(val(sndbuf),val(recbuf)).
-
-    {ok, [{recbuf, RecBufSize}, {sndbuf, SndBufSize}]} =
-        inet:getopts(Sock, [recbuf, sndbuf]),
-    inet:setopts(Sock, [{buffer, max(RecBufSize, SndBufSize)}]),
-
-    State2 = case proplists:get_value(ssl, Opts) of
-                 T when T == true; T == required ->
-                     start_ssl(Sock, T, Opts, State);
-                 _ ->
-                     State#state{mod  = gen_tcp, sock = Sock}
-             end,
-
-    Opts2 = ["user", 0, Username, 0],
-    case proplists:get_value(database, Opts, undefined) of
-        undefined -> Opts3 = Opts2;
-        Database  -> Opts3 = [Opts2 | ["database", 0, Database, 0]]
-    end,
-    send(State2, [<<196608:?int32>>, Opts3, 0]),
-    Async   = proplists:get_value(async, Opts, undefined),
-    setopts(State2, [{active, true}]),
-    put(username, Username),
-    put(password, Password),
-    {noreply,
-     State2#state{handler = auth,
-                  async = Async}};
-=======
     case gen_tcp:connect(Host, Port, SockOpts, Timeout) of
         {ok, Sock} ->
+
+            %% Increase the buffer size.  Following the recommendation in the inet man page:
+            %%
+            %%    It is recommended to have val(buffer) >=
+            %%    max(val(sndbuf),val(recbuf)).
+
+            {ok, [{recbuf, RecBufSize}, {sndbuf, SndBufSize}]} =
+                inet:getopts(Sock, [recbuf, sndbuf]),
+            inet:setopts(Sock, [{buffer, max(RecBufSize, SndBufSize)}]),
+
             State2 = case proplists:get_value(ssl, Opts) of
                          T when T == true; T == required ->
                              start_ssl(Sock, T, Opts, State);
@@ -213,17 +190,17 @@
                 Database  -> Opts3 = [Opts2 | ["database", 0, Database, 0]]
             end,
             send(State2, [<<196608:?int32>>, Opts3, 0]),
-            Async = proplists:get_value(async, Opts, undefined),
+            Async   = proplists:get_value(async, Opts, undefined),
             setopts(State2, [{active, true}]),
             put(username, Username),
             put(password, Password),
             {noreply,
              State2#state{handler = auth,
                           async = Async}};
+
         {error, _} = Error ->
             {stop, normal, finish(State, Error)}
     end;
->>>>>>> 8537b948
 
 command({squery, Sql}, State) ->
     send(State, ?SIMPLEQUERY, [Sql, 0]),
