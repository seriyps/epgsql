--- conflicted
+++ resolved
@@ -34,19 +34,10 @@
   cause problems for people attempting to use the same connection
   concurrently, which will no longer work.
 
-<<<<<<< HEAD
-  SSL performance can degrade if the driver process has a large inbox
-  (thousands of messages).
-=======
 ## Known problems
 
-- A timeout supplied at connect time works as a socket connect timeout,
-  not a query timeout. It passes all tests from original driver except for
-  the 3 failing timeout tests.
 - SSL performance can degrade if the driver process has a large inbox
   (thousands of messages).
-- Usage of unnamed prepared statement and portals leads to unpredicted results
-  in case of concurrent access to same connection.
 
 ## Usage
 ### Connect
@@ -325,7 +316,6 @@
 
 
 ## Batch execution
->>>>>>> b2678629
 
 Batch execution is `bind` + `execute` for several prepared statements.
 It uses unnamed portals and `MaxRows = 0`.
@@ -420,7 +410,6 @@
   
 ## Test Setup
 
-<<<<<<< HEAD
 In order to run the epgsql tests, you will need to set up a local
 Postgres database that runs within its own, self-contained directory,
 in order to avoid modifying the system installation of Postgres.
@@ -436,13 +425,4 @@
 
 3. `make create_testdbs` # Creates the test database environment.
 
-3. `make test` # Runs the tests
-=======
-In order to run the `epgsql` tests, you will need to make some
-modifications to your local Postgres setup:
-
-1. Add the lines at the top of `test_data/test_schema.sql` to your `/etc/postgresql/pg_hba.conf` file.  Change `$USER` to your username.
-
-2. Run the `test_data/test_schema.sql` script like so: `psql template1 < test_data/test_schema.sql`, as the user you intend to run the tests as.
->>>>>>> b2678629
-
+4. `make test` # Runs the tests