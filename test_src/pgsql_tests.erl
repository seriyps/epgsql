-module(pgsql_tests).

-export([run_tests/0]).

-include_lib("eunit/include/eunit.hrl").
-include_lib("public_key/include/public_key.hrl").
-include("pgsql.hrl").

-define(host, "localhost").
-define(port, 5432).

-define(ssl_apps, [crypto, public_key, ssl]).

connect_test() ->
    connect_only([]).

connect_to_db_test() ->
    connect_only([{database, "epgsql_test_db1"}]).

connect_as_test() ->
    connect_only(["epgsql_test", [{database, "epgsql_test_db1"}]]).

connect_with_cleartext_test() ->
    connect_only(["epgsql_test_cleartext",
                  "epgsql_test_cleartext",
                  [{database, "epgsql_test_db1"}]]).

connect_with_md5_test() ->
    connect_only(["epgsql_test_md5",
                  "epgsql_test_md5",
                  [{database, "epgsql_test_db1"}]]).

connect_with_invalid_user_test() ->
    {error, Why} =
        pgsql:connect(?host,
                      "epgsql_test_invalid",
                      "epgsql_test_invalid",
                      [{port, ?port}, {database, "epgsql_test_db1"}]),
    case Why of
        invalid_authorization_specification -> ok; % =< 8.4
        invalid_password                    -> ok  % >= 9.0
    end.

connect_with_invalid_password_test() ->
    {error, Why} =
        pgsql:connect(?host,
                      "epgsql_test_md5",
                      "epgsql_test_invalid",
                      [{port, ?port}, {database, "epgsql_test_db1"}]),
    case Why of
        invalid_authorization_specification -> ok; % =< 8.4
        invalid_password                    -> ok  % >= 9.0
    end.


connect_with_ssl_test() ->
<<<<<<< HEAD
    lists:foreach(fun application:start/1, [crypto, public_key, ssl]),
=======
    lists:foreach(fun application:start/1, ?ssl_apps),
>>>>>>> 6dd2d263
    with_connection(
      fun(C) ->
              {ok, _Cols, [{true}]} = pgsql:equery(C, "select ssl_is_used()")
      end,
      "epgsql_test",
      [{ssl, true}]).

connect_with_client_cert_test() ->
<<<<<<< HEAD
    lists:foreach(fun application:start/1, [crypto, public_key, ssl]),

    Dir = filename:join(filename:dirname(code:which(pgsql_tests)), "../test_data"),
    File = fun(Name) -> filename:join(Dir, Name) end,
    {ok, CertBin} = file:read_file(File("epgsql.crt")),
    [{'Certificate', Der, _}] = public_key:pem_decode(CertBin),
=======
    lists:foreach(fun application:start/1, ?ssl_apps),
    Dir = filename:join(filename:dirname(code:which(pgsql_tests)), "../test_data"),
    File = fun(Name) -> filename:join(Dir, Name) end,
    {ok, Pem} = file:read_file(File("epgsql.crt")),
    [{'Certificate', Der, not_encrypted}] = public_key:pem_decode(Pem),
>>>>>>> 6dd2d263
    Cert = public_key:pkix_decode_cert(Der, plain),
    #'TBSCertificate'{serialNumber = Serial} = Cert#'Certificate'.tbsCertificate,
    Serial2 = list_to_binary(integer_to_list(Serial)),

    with_connection(
      fun(C) ->
              {ok, _, [{true}]} = pgsql:equery(C, "select ssl_is_used()"),
              {ok, _, [{Serial2}]} = pgsql:equery(C, "select ssl_client_serial()")
      end,
      "epgsql_test_cert",
      [{ssl, true}, {keyfile, File("epgsql.key")}, {certfile, File("epgsql.crt")}]).

select_test() ->
    with_connection(
      fun(C) ->
              {ok, Cols, Rows} = pgsql:squery(C, "select * from test_table1"),
              [#column{name = <<"id">>, type = int4, size = 4},
               #column{name = <<"value">>, type = text, size = -1}] = Cols,
              [{<<"1">>, <<"one">>}, {<<"2">>, <<"two">>}] = Rows
      end).

insert_test() ->
    with_rollback(
      fun(C) ->
              {ok, 1} = pgsql:squery(C, "insert into test_table1 (id, value) values (3, 'three')")
      end).

update_test() ->
    with_rollback(
      fun(C) ->
              {ok, 1} = pgsql:squery(C, "insert into test_table1 (id, value) values (3, 'three')"),
              {ok, 1} = pgsql:squery(C, "insert into test_table1 (id, value) values (4, 'four')"),
              {ok, 2} = pgsql:squery(C, "update test_table1 set value = 'foo' where id > 2"),
              {ok, _, [{<<"2">>}]} = pgsql:squery(C, "select count(*) from test_table1 where value = 'foo'")
      end).

delete_test() ->
    with_rollback(
      fun(C) ->
              {ok, 1} = pgsql:squery(C, "insert into test_table1 (id, value) values (3, 'three')"),
              {ok, 1} = pgsql:squery(C, "insert into test_table1 (id, value) values (4, 'four')"),
              {ok, 2} = pgsql:squery(C, "delete from test_table1 where id > 2"),
              {ok, _, [{<<"2">>}]} = pgsql:squery(C, "select count(*) from test_table1")
      end).

create_and_drop_table_test() ->
    with_rollback(
      fun(C) ->
              {ok, [], []} = pgsql:squery(C, "create table test_table3 (id int4)"),
              {ok, [#column{type = int4}], []} = pgsql:squery(C, "select * from test_table3"),
              {ok, [], []} = pgsql:squery(C, "drop table test_table3")
      end).

cursor_test() ->
    with_connection(
      fun(C) ->
              {ok, [], []} = pgsql:squery(C, "begin"),
              {ok, [], []} = pgsql:squery(C, "declare c cursor for select id from test_table1"),
              {ok, 2} = pgsql:squery(C, "move forward 2 from c"),
              {ok, 1} = pgsql:squery(C, "move backward 1 from c"),
              {ok, 1, _Cols, [{<<"2">>}]} = pgsql:squery(C, "fetch next from c"),
              {ok, [], []} = pgsql:squery(C, "close c")
      end).

multiple_result_test() ->
    with_connection(
      fun(C) ->
              [{ok, _, [{<<"1">>}]}, {ok, _, [{<<"2">>}]}] = pgsql:squery(C, "select 1; select 2"),
              [{ok, _, [{<<"1">>}]}, {error, #error{}}] = pgsql:squery(C, "select 1; select foo;")
      end).

extended_select_test() ->
    with_connection(
      fun(C) ->
              {ok, Cols, Rows} = pgsql:equery(C, "select * from test_table1", []),
              [#column{name = <<"id">>, type = int4, size = 4},
               #column{name = <<"value">>, type = text, size = -1}] = Cols,
              [{1, <<"one">>}, {2, <<"two">>}] = Rows
      end).

extended_sync_ok_test() ->
    with_connection(
      fun(C) ->
              {ok, _Cols, [{<<"one">>}]} = pgsql:equery(C, "select value from test_table1 where id = $1", [1]),
              {ok, _Cols, [{<<"two">>}]} = pgsql:equery(C, "select value from test_table1 where id = $1", [2])
      end).

extended_sync_error_test() ->
    with_connection(
      fun(C) ->
              {error, #error{}} = pgsql:equery(C, "select _alue from test_table1 where id = $1", [1]),
              {ok, _Cols, [{<<"one">>}]} = pgsql:equery(C, "select value from test_table1 where id = $1", [1])
      end).

returning_from_insert_test() ->
    with_rollback(
      fun(C) ->
              {ok, 1, _Cols, [{3}]} = pgsql:equery(C, "insert into test_table1 (id) values (3) returning id")
      end).

returning_from_update_test() ->
    with_rollback(
      fun(C) ->
              {ok, 2, _Cols, [{1}, {2}]} = pgsql:equery(C, "update test_table1 set value = 'hi' returning id")
      end).

returning_from_delete_test() ->
    with_rollback(
      fun(C) ->
              {ok, 2, _Cols, [{1}, {2}]} = pgsql:equery(C, "delete from test_table1 returning id")
      end).

parse_test() ->
    with_connection(
      fun(C) ->
              {ok, S} = pgsql:parse(C, "select * from test_table1"),
              [#column{name = <<"id">>}, #column{name = <<"value">>}] = S#statement.columns,
              ok = pgsql:close(C, S),
              ok = pgsql:sync(C)
      end).

parse_column_format_test() ->
    with_connection(
      fun(C) ->
              {ok, S} = pgsql:parse(C, "select 1::int4, false::bool, 2.0::float4"),
              [#column{type = int4},
               #column{type = bool},
               #column{type = float4}] = S#statement.columns,
              ok = pgsql:bind(C, S, []),
              {ok, [{1, false, 2.0}]} = pgsql:execute(C, S, 0),
              ok = pgsql:close(C, S),
              ok = pgsql:sync(C)
      end).

parse_error_test() ->
    with_connection(
      fun(C) ->
              {error, #error{}} = pgsql:parse(C, "select _ from test_table1"),
              {ok, S} = pgsql:parse(C, "select * from test_table1"),
              [#column{name = <<"id">>}, #column{name = <<"value">>}] = S#statement.columns,
              ok = pgsql:close(C, S),
              ok = pgsql:sync(C)
      end).

parse_and_close_test() ->
    with_connection(
      fun(C) ->
              Parse = fun() -> pgsql:parse(C, "test", "select * from test_table1", []) end,
              {ok, S} = Parse(),
              {error, #error{code = <<"42P05">>}} = Parse(),
              pgsql:close(C, S),
              {ok, S} = Parse(),
              ok = pgsql:sync(C)
      end).

bind_test() ->
    with_connection(
      fun(C) ->
              {ok, S} = pgsql:parse(C, "select value from test_table1 where id = $1"),
              ok = pgsql:bind(C, S, [1]),
              ok = pgsql:close(C, S),
              ok = pgsql:sync(C)
      end).

bind_parameter_format_test() ->
    with_connection(
      fun(C) ->
              {ok, S} = pgsql:parse(C, "select $1, $2, $3", [int2, text, bool]),
              [int2, text, bool] = S#statement.types,
              ok = pgsql:bind(C, S, [1, "hi", true]),
              {ok, [{1, <<"hi">>, true}]} = pgsql:execute(C, S, 0),
              ok = pgsql:close(C, S),
              ok = pgsql:sync(C)
      end).

bind_error_test() ->
    with_connection(
      fun(C) ->
              {ok, S} = pgsql:parse(C, "select $1::char"),
              {error, #error{}} = pgsql:bind(C, S, [0]),
              ok = pgsql:bind(C, S, [$A]),
              ok = pgsql:close(C, S),
              ok = pgsql:sync(C)
      end).

bind_and_close_test() ->
    with_connection(
      fun(C) ->
              {ok, S} = pgsql:parse(C, "select * from test_table1"),
              ok = pgsql:bind(C, S, "one", []),
              {error, #error{code = <<"42P03">>}} = pgsql:bind(C, S, "one", []),
              ok = pgsql:close(C, portal, "one"),
              ok = pgsql:bind(C, S, "one", []),
              ok = pgsql:sync(C)
      end).

execute_error_test() ->
    with_connection(
      fun(C) ->
          {ok, S} = pgsql:parse(C, "insert into test_table1 (id, value) values ($1, $2)"),
          ok = pgsql:bind(C, S, [1, <<"foo">>]),
          {error, #error{code = <<"23505">>}} = pgsql:execute(C, S, 0),
          {error, sync_required} = pgsql:bind(C, S, [3, <<"quux">>]),
          ok = pgsql:sync(C),
          ok = pgsql:bind(C, S, [3, <<"quux">>]),
          {ok, _} = pgsql:execute(C, S, 0),
          {ok, 1} = pgsql:squery(C, "delete from test_table1 where id = 3")
      end).

describe_test() ->
    with_connection(
      fun(C) ->
              {ok, S} = pgsql:parse(C, "select * from test_table1"),
              [#column{name = <<"id">>}, #column{name = <<"value">>}] = S#statement.columns,
              {ok, S} = pgsql:describe(C, S),
              ok = pgsql:close(C, S),
              ok = pgsql:sync(C)
      end).

describe_with_param_test() ->
    with_connection(
      fun(C) ->
              {ok, S} = pgsql:parse(C, "select id from test_table1 where id = $1"),
              [int4] = S#statement.types,
              [#column{name = <<"id">>}] = S#statement.columns,
              {ok, S} = pgsql:describe(C, S),
              ok = pgsql:close(C, S),
              ok = pgsql:sync(C)
      end).

describe_named_test() ->
    with_connection(
      fun(C) ->
              {ok, S} = pgsql:parse(C, "name", "select * from test_table1", []),
              [#column{name = <<"id">>}, #column{name = <<"value">>}] = S#statement.columns,
              {ok, S} = pgsql:describe(C, S),
              ok = pgsql:close(C, S),
              ok = pgsql:sync(C)
      end).

describe_error_test() ->
    with_connection(
      fun(C) ->
              {error, #error{}} = pgsql:describe(C, statement, ""),
              {ok, S} = pgsql:parse(C, "select * from test_table1"),
              {ok, S} = pgsql:describe(C, statement, ""),
              ok = pgsql:sync(C)

      end).

portal_test() ->
    with_connection(
      fun(C) ->
              {ok, S} = pgsql:parse(C, "select value from test_table1"),
              ok = pgsql:bind(C, S, []),
              {partial, [{<<"one">>}]} = pgsql:execute(C, S, 1),
              {partial, [{<<"two">>}]} = pgsql:execute(C, S, 1),
              {ok, []} = pgsql:execute(C, S,1),
              ok = pgsql:close(C, S),
              ok = pgsql:sync(C)
      end).

returning_test() ->
    with_rollback(
      fun(C) ->
              {ok, S} = pgsql:parse(C, "update test_table1 set value = $1 returning id"),
              ok = pgsql:bind(C, S, ["foo"]),
              {ok, 2, [{1}, {2}]} = pgsql:execute(C, S),
              ok = pgsql:sync(C)
      end).

multiple_statement_test() ->
    with_connection(
      fun(C) ->
              {ok, S1} = pgsql:parse(C, "one", "select value from test_table1 where id = 1", []),
              ok = pgsql:bind(C, S1, []),
              {partial, [{<<"one">>}]} = pgsql:execute(C, S1, 1),
              {ok, S2} = pgsql:parse(C, "two", "select value from test_table1 where id = 2", []),
              ok = pgsql:bind(C, S2, []),
              {partial, [{<<"two">>}]} = pgsql:execute(C, S2, 1),
              {ok, []} = pgsql:execute(C, S1, 1),
              {ok, []} = pgsql:execute(C, S2, 1),
              ok = pgsql:close(C, S1),
              ok = pgsql:close(C, S2),
              ok = pgsql:sync(C)
      end).

multiple_portal_test() ->
    with_connection(
      fun(C) ->
              {ok, S} = pgsql:parse(C, "select value from test_table1 where id = $1"),
              ok = pgsql:bind(C, S, "one", [1]),
              ok = pgsql:bind(C, S, "two", [2]),
              {ok, [{<<"one">>}]} = pgsql:execute(C, S, "one", 0),
              {ok, [{<<"two">>}]} = pgsql:execute(C, S, "two", 0),
              ok = pgsql:close(C, S),
              ok = pgsql:sync(C)
      end).

execute_function_test() ->
    with_rollback(
      fun(C) ->
              {ok, _Cols1, [{3}]} = pgsql:equery(C, "select insert_test1(3, 'three')"),
              {ok, _Cols2, [{<<>>}]} = pgsql:equery(C, "select do_nothing()")
      end).

parameter_get_test() ->
    with_connection(
      fun(C) ->
              {ok, <<"off">>} = pgsql:get_parameter(C, "is_superuser")
      end).

parameter_set_test() ->
    with_connection(
      fun(C) ->
              {ok, [], []} = pgsql:squery(C, "set DateStyle = 'ISO, MDY'"),
              {ok, <<"ISO, MDY">>} = pgsql:get_parameter(C, "DateStyle"),
              {ok, _Cols, [{<<"2000-01-02">>}]} = pgsql:squery(C, "select '2000-01-02'::date"),
              {ok, [], []} = pgsql:squery(C, "set DateStyle = 'German'"),
              {ok, <<"German, DMY">>} = pgsql:get_parameter(C, "DateStyle"),
              {ok, _Cols, [{<<"02.01.2000">>}]} = pgsql:squery(C, "select '2000-01-02'::date")
      end).

numeric_type_test() ->
    check_type(int2, "1", 1, [0, 256, -32768, +32767]),
    check_type(int4, "1", 1, [0, 512, -2147483648, +2147483647]),
    check_type(int8, "1", 1, [0, 1024, -9223372036854775808, +9223372036854775807]),
    check_type(float4, "1.0", 1.0, [0.0, 1.23456, -1.23456]),
    check_type(float8, "1.0", 1.0, [0.0, 1.23456789012345, -1.23456789012345]).

character_type_test() ->
    Alpha = unicode:characters_to_binary([16#03B1]),
    Ka    = unicode:characters_to_binary([16#304B]),
    One   = unicode:characters_to_binary([16#10D360]),
    check_type(bpchar, "'A'", $A, [1, $1, 16#7F, Alpha, Ka, One], "c_char"),
    check_type(text, "'hi'", <<"hi">>, [<<"">>, <<"hi">>]),
    check_type(varchar, "'hi'", <<"hi">>, [<<"">>, <<"hi">>]).

date_time_type_test() ->
    with_connection(
      fun(C) ->
              case pgsql:get_parameter(C, "integer_datetimes") of
                  {ok, <<"on">>}  -> MaxTsDate = 294276;
                  {ok, <<"off">>} -> MaxTsDate = 5874897
              end,

              check_type(date, "'2008-01-02'", {2008,1,2}, [{-4712,1,1}, {5874897,1,1}]),
              check_type(time, "'00:01:02'", {0,1,2.0}, [{0,0,0.0}, {24,0,0.0}]),
              check_type(timetz, "'00:01:02-01'", {{0,1,2.0},1*60*60},
                         [{{0,0,0.0},0}, {{24,0,0.0},-13*60*60}]),
              check_type(timestamp, "'2008-01-02 03:04:05'", {{2008,1,2},{3,4,5.0}},
                         [{{-4712,1,1},{0,0,0.0}}, {{MaxTsDate,12,31}, {23,59,59.0}}]),
              check_type(interval, "'1 hour 2 minutes 3.1 seconds'", {{1,2,3.1},0,0},
                         [{{0,0,0.0},0,-178000000 * 12}, {{0,0,0.0},0,178000000 * 12}])
      end).

misc_type_test() ->
    check_type(bool, "true", true, [true, false]),
    check_type(bytea, "E'\001\002'", <<1,2>>, [<<>>, <<0,128,255>>]).

array_type_test() ->
    with_connection(
      fun(C) ->
          Select = fun(Type, V) ->
                       Query = "select $1::" ++ Type,
                       {ok, _Cols, [{V}]} = pgsql:equery(C, Query, [V])
                   end,
          Select("int2[]", []),
          Select("int2[]", [1, 2, 3, 4]),
          Select("int2[]", [[1], [2], [3], [4]]),
          Select("int2[]", [[[[[[1, 2]]]]]]),
          Select("bool[]", [true]),
          Select("char[]", [$a, $b, $c]),
          Select("int4[]", [[1, 2]]),
          Select("int8[]", [[[[1, 2]], [[3, 4]]]]),
          Select("text[]", [<<"one">>, <<"two>">>])
      end).

text_format_test() ->
    with_connection(
      fun(C) ->
              Select = fun(Type, V) ->
                               V2 = list_to_binary(V),
                               Query = "select $1::" ++ Type,
                               {ok, _Cols, [{V2}]} = pgsql:equery(C, Query, [V]),
                               {ok, _Cols, [{V2}]} = pgsql:equery(C, Query, [V2])
                       end,
              Select("inet", "127.0.0.1"),
              Select("numeric", "123456")
      end).

connect_timeout_test() ->
    {error, timeout} = pgsql:connect(?host, [{port, ?port}, {timeout, 0}]).

query_timeout_test() ->
    with_connection(
      fun(C) ->
              {error, timeout} = pgsql:squery(C, "select pg_sleep(1)"),
              {error, timeout} = pgsql:equery(C, "select pg_sleep(2)"),
              {ok, _Cols, [{1}]} = pgsql:equery(C, "select 1")
      end,
      [{timeout, 10}]).

execute_timeout_test() ->
    with_connection(
      fun(C) ->
              {ok, S} = pgsql:parse(C, "select pg_sleep($1)"),
              ok = pgsql:bind(C, S, [2]),
              {error, timeout} = pgsql:execute(C, S, 0),
              ok = pgsql:bind(C, S, [0]),
              {ok, [{<<>>}]} = pgsql:execute(C, S, 0),
              ok = pgsql:close(C, S),
              ok = pgsql:sync(C)
      end,
      [{timeout, 10}]).

connection_closed_test() ->
    P = self(),
    F = fun() ->
                process_flag(trap_exit, true),
                {ok, C} = pgsql:connect(?host, [{port, ?port}]),
                P ! {connected, C},
                receive
                    Any -> P ! Any
                end
        end,
    spawn_link(F),
    receive
        {connected, C} ->
            timer:sleep(100),
            pgsql:close(C),
            {'EXIT', C, _} = receive R -> R end
    end,
    flush().

active_connection_closed_test() ->
    P = self(),
    F = fun() ->
                process_flag(trap_exit, true),
                {ok, C} = pgsql:connect(?host, [{port, ?port}]),
                P ! {connected, C},
                R = pgsql:squery(C, "select pg_sleep(10)"),
                P ! R
        end,
    spawn_link(F),
    receive
        {connected, C} ->
            timer:sleep(100),
            pgsql:close(C),
            {error, closed} = receive R -> R end
    end,
    flush().

warning_notice_test() ->
    with_connection(
      fun(C) ->
          {ok, _, _} = pgsql:squery(C, "select 'test\\n'"),
          receive
              {pgsql, C, {notice, #error{code = <<"22P06">>}}} -> ok
          after
              100 -> erlang:error(didnt_receive_notice)
          end
      end,
      [{async, self()}]).

listen_notify_test() ->
    with_connection(
      fun(C) ->
          {ok, [], []}     = pgsql:squery(C, "listen epgsql_test"),
          {ok, _, [{Pid}]} = pgsql:equery(C, "select pg_backend_pid()"),
          {ok, [], []}     = pgsql:squery(C, "notify epgsql_test"),
          receive
              {pgsql, C, {notification, <<"epgsql_test">>, Pid, <<>>}} -> ok
          after
              100 -> erlang:error(didnt_receive_notification)
          end
      end,
      [{async, self()}]).

listen_notify_payload_test() ->
    with_min_version(
      9.0,
      fun(C) ->
          {ok, [], []}     = pgsql:squery(C, "listen epgsql_test"),
          {ok, _, [{Pid}]} = pgsql:equery(C, "select pg_backend_pid()"),
          {ok, [], []}     = pgsql:squery(C, "notify epgsql_test, 'test!'"),
          receive
              {pgsql, C, {notification, <<"epgsql_test">>, Pid, <<"test!">>}} -> ok
          after
              100 -> erlang:error(didnt_receive_notification)
          end
      end,
      [{async, self()}]).

application_test() ->
    lists:foreach(fun application:start/1, ?ssl_apps),
    ok = application:start(epgsql).

%% -- run all tests --

run_tests() ->
    Files = filelib:wildcard("test_ebin/*tests.beam"),
    Mods = [list_to_atom(filename:basename(F, ".beam")) || F <- Files],
    eunit:test(Mods, []).

%% -- internal functions --

connect_only(Args) ->
    TestOpts = [{port, ?port}],
    case Args of
        [User, Opts]       -> Args2 = [User, TestOpts ++ Opts];
        [User, Pass, Opts] -> Args2 = [User, Pass, TestOpts ++ Opts];
        Opts               -> Args2 = [TestOpts ++ Opts]
    end,
    {ok, C} = apply(pgsql, connect, [?host | Args2]),
    pgsql:close(C),
    flush().

with_connection(F) ->
    with_connection(F, "epgsql_test", []).

with_connection(F, Args) ->
    with_connection(F, "epgsql_test", Args).

with_connection(F, Username, Args) ->
    Args2 = [{port, ?port}, {database, "epgsql_test_db1"} | Args],
    {ok, C} = pgsql:connect(?host, Username, Args2),
    try
        F(C)
    after
        pgsql:close(C)
    end,
    flush().

with_rollback(F) ->
    with_connection(
      fun(C) ->
              try
                  pgsql:squery(C, "begin"),
                  F(C)
                  after
                      pgsql:squery(C, "rollback")
                  end
      end).

with_min_version(Min, F, Args) ->
    with_connection(
      fun(C) ->
          {ok, Bin} = pgsql:get_parameter(C, <<"server_version">>),
          {ok, [{float, 1, Ver} | _], _} = erl_scan:string(binary_to_list(Bin)),
          case Ver >= Min of
              true  -> F(C);
              false -> ?debugFmt("skipping test requiring PostgreSQL >= ~.2f~n", [Min])
          end
      end,
      Args).

check_type(Type, In, Out, Values) ->
    Column = "c_" ++ atom_to_list(Type),
    check_type(Type, In, Out, Values, Column).

check_type(Type, In, Out, Values, Column) ->
    with_connection(
      fun(C) ->
              Select = io_lib:format("select ~s::~w", [In, Type]),
              {ok, [#column{type = Type}], [{Out}]} = pgsql:equery(C, Select),
              Sql = io_lib:format("insert into test_table2 (~s) values ($1) returning ~s", [Column, Column]),
              {ok, #statement{columns = [#column{type = Type}]} = S} = pgsql:parse(C, Sql),
              Insert = fun(V) ->
                               pgsql:bind(C, S, [V]),
                               {ok, 1, [{V2}]} = pgsql:execute(C, S),
                               case compare(Type, V, V2) of
                                   true  -> ok;
                                   false -> ?debugFmt("~p =/= ~p~n", [V, V2]), ?assert(false)
                               end,
                               ok = pgsql:sync(C)
                       end,
              lists:foreach(Insert, [null | Values])
      end).

compare(_Type, null, null) -> true;
compare(float4, V1, V2)    -> abs(V2 - V1) < 0.000001;
compare(float8, V1, V2)    -> abs(V2 - V1) < 0.000000000000001;
compare(_Type, V1, V2)     -> V1 =:= V2.

%% flush mailbox
flush() ->
    ?assertEqual([], flush([])).

flush(Acc) ->
    receive
        {'EXIT', _Pid, normal} -> flush(Acc);
        M                      -> flush([M | Acc])
    after
        0 -> lists:reverse(Acc)
    end.<|MERGE_RESOLUTION|>--- conflicted
+++ resolved
@@ -54,11 +54,7 @@
 
 
 connect_with_ssl_test() ->
-<<<<<<< HEAD
-    lists:foreach(fun application:start/1, [crypto, public_key, ssl]),
-=======
     lists:foreach(fun application:start/1, ?ssl_apps),
->>>>>>> 6dd2d263
     with_connection(
       fun(C) ->
               {ok, _Cols, [{true}]} = pgsql:equery(C, "select ssl_is_used()")
@@ -67,20 +63,11 @@
       [{ssl, true}]).
 
 connect_with_client_cert_test() ->
-<<<<<<< HEAD
-    lists:foreach(fun application:start/1, [crypto, public_key, ssl]),
-
-    Dir = filename:join(filename:dirname(code:which(pgsql_tests)), "../test_data"),
-    File = fun(Name) -> filename:join(Dir, Name) end,
-    {ok, CertBin} = file:read_file(File("epgsql.crt")),
-    [{'Certificate', Der, _}] = public_key:pem_decode(CertBin),
-=======
     lists:foreach(fun application:start/1, ?ssl_apps),
     Dir = filename:join(filename:dirname(code:which(pgsql_tests)), "../test_data"),
     File = fun(Name) -> filename:join(Dir, Name) end,
     {ok, Pem} = file:read_file(File("epgsql.crt")),
     [{'Certificate', Der, not_encrypted}] = public_key:pem_decode(Pem),
->>>>>>> 6dd2d263
     Cert = public_key:pkix_decode_cert(Der, plain),
     #'TBSCertificate'{serialNumber = Serial} = Cert#'Certificate'.tbsCertificate,
     Serial2 = list_to_binary(integer_to_list(Serial)),
